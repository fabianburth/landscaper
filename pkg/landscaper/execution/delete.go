// SPDX-FileCopyrightText: 2020 SAP SE or an SAP affiliate company and Gardener contributors.
//
// SPDX-License-Identifier: Apache-2.0

package execution

import (
	"context"
	"fmt"

<<<<<<< HEAD
	"github.com/gardener/landscaper/pkg/utils/read_write_layer"
=======
	metav1 "k8s.io/apimachinery/pkg/apis/meta/v1"

	lsv1alpha1helper "github.com/gardener/landscaper/apis/core/v1alpha1/helper"
>>>>>>> aa4f9cb0

	apierrors "k8s.io/apimachinery/pkg/api/errors"
	"k8s.io/apimachinery/pkg/util/sets"
	"sigs.k8s.io/controller-runtime/pkg/controller/controllerutil"

	lserrors "github.com/gardener/landscaper/apis/errors"

	lsv1alpha1 "github.com/gardener/landscaper/apis/core/v1alpha1"
)

// Delete handles the delete flow for a execution
func (o *Operation) DeleteExec(ctx context.Context) error {
	op := "Deletion"
	// set state to deleting
	o.exec.Status.Phase = lsv1alpha1.ExecutionPhaseDeleting

	managedItems, err := o.listManagedDeployItems(ctx)
	if err != nil {
		return lserrors.NewWrappedError(err, op, "ListDeployItems", err.Error())
	}

	if err := o.propagateDeleteWithoutUninstallAnnotation(ctx, managedItems); err != nil {
		return err
	}

	// todo: remove orphaned items and also remove them from the status
	executionItems, _ := o.getExecutionItems(managedItems)

	allDeleted := true
	for _, item := range executionItems {
		if item.DeployItem == nil {
			continue
		}
<<<<<<< HEAD
		allDeleted = false

		if item.DeployItem.DeletionTimestamp.IsZero() && o.checkDeletable(item, executionItems) {
			if err := read_write_layer.DeleteDeployItem(ctx, o.Client(), item.DeployItem); err != nil {
				if !apierrors.IsNotFound(err) {
					return lserrors.NewWrappedError(err,
						"DeleteDeployItem",
						fmt.Sprintf("unable to delete deploy item %s of step %s", item.DeployItem.Name, item.Info.Name),
						err.Error(),
					)
				}
				allDeleted = true
			}
			continue
		}
=======
>>>>>>> aa4f9cb0

		gone, err := o.deleteItem(ctx, &item, executionItems)
		if err != nil {
			return err
		}

		allDeleted = allDeleted && gone
	}

	if !allDeleted {
		return nil
	}

	controllerutil.RemoveFinalizer(o.exec, lsv1alpha1.LandscaperFinalizer)
	return lserrors.NewErrorOrNil(read_write_layer.UpdateExecution(ctx, o.Client(), o.exec), op, "RemoveFinalizer")
}

// checkDeletable checks whether all deploy items depending on a given deploy item have been successfully deleted.
func (o *Operation) checkDeletable(item executionItem, items []executionItem) bool {
	for _, exec := range items {
		if exec.Info.Name == item.Info.Name {
			continue
		}
		dependsOn := sets.NewString(exec.Info.DependsOn...)
		if !dependsOn.Has(item.Info.Name) {
			continue
		}

		// it is expected that the deploy item is already deleted as all deploy items are listed at the beginning of
		// the reconcile loop.
		// Therefore, it should not be necessary to check again against the api server.
		if exec.DeployItem != nil {
			o.Log().V(3).Info("deploy item %s depends on %s and is still present", exec.DeployItem.Name, item.Info.Name)
			return false
		}
	}
	return true
}

func (o *Operation) deleteItem(ctx context.Context, item *executionItem, executionItems []executionItem) (gone bool, err error) {
	if item.DeployItem == nil {
		return true, nil
	}

	if item.DeployItem.DeletionTimestamp.IsZero() && o.checkDeletable(*item, executionItems) {
		if err := o.Client().Delete(ctx, item.DeployItem); err != nil {
			if !apierrors.IsNotFound(err) {
				return false, lserrors.NewWrappedError(err,
					"DeleteDeployItem",
					fmt.Sprintf("unable to delete deploy item %s of step %s", item.DeployItem.Name, item.Info.Name),
					err.Error(),
				)
			}

			return true, nil
		}

		return false, nil
	}

	if !item.DeployItem.DeletionTimestamp.IsZero() && item.DeployItem.Status.Phase == lsv1alpha1.ExecutionPhaseFailed {
		o.exec.Status.Phase = lsv1alpha1.ExecutionPhaseFailed
	}

	return false, nil
}

func (o *Operation) propagateDeleteWithoutUninstallAnnotation(ctx context.Context, deployItems []lsv1alpha1.DeployItem) error {
	op := "PropagateDeleteWithoutUninstallAnnotationToDeployItems"

	if !lsv1alpha1helper.HasDeleteWithoutUninstallAnnotation(o.exec.ObjectMeta) {
		return nil
	}

	for _, di := range deployItems {
		metav1.SetMetaDataAnnotation(&di.ObjectMeta, lsv1alpha1.DeleteWithoutUninstallAnnotation, "true")
		if err := o.Client().Update(ctx, &di); err != nil {
			if apierrors.IsNotFound(err) {
				continue
			}

			msg := fmt.Sprintf("unable to add delete-without-uninstall annotation to deploy item %s: %s", di.Name, err.Error())
			return lserrors.NewWrappedError(err, op, "Update", msg)
		}
	}

	return nil
}<|MERGE_RESOLUTION|>--- conflicted
+++ resolved
@@ -8,13 +8,11 @@
 	"context"
 	"fmt"
 
-<<<<<<< HEAD
 	"github.com/gardener/landscaper/pkg/utils/read_write_layer"
-=======
+
 	metav1 "k8s.io/apimachinery/pkg/apis/meta/v1"
 
 	lsv1alpha1helper "github.com/gardener/landscaper/apis/core/v1alpha1/helper"
->>>>>>> aa4f9cb0
 
 	apierrors "k8s.io/apimachinery/pkg/api/errors"
 	"k8s.io/apimachinery/pkg/util/sets"
@@ -48,24 +46,6 @@
 		if item.DeployItem == nil {
 			continue
 		}
-<<<<<<< HEAD
-		allDeleted = false
-
-		if item.DeployItem.DeletionTimestamp.IsZero() && o.checkDeletable(item, executionItems) {
-			if err := read_write_layer.DeleteDeployItem(ctx, o.Client(), item.DeployItem); err != nil {
-				if !apierrors.IsNotFound(err) {
-					return lserrors.NewWrappedError(err,
-						"DeleteDeployItem",
-						fmt.Sprintf("unable to delete deploy item %s of step %s", item.DeployItem.Name, item.Info.Name),
-						err.Error(),
-					)
-				}
-				allDeleted = true
-			}
-			continue
-		}
-=======
->>>>>>> aa4f9cb0
 
 		gone, err := o.deleteItem(ctx, &item, executionItems)
 		if err != nil {
@@ -111,7 +91,7 @@
 	}
 
 	if item.DeployItem.DeletionTimestamp.IsZero() && o.checkDeletable(*item, executionItems) {
-		if err := o.Client().Delete(ctx, item.DeployItem); err != nil {
+		if err := read_write_layer.DeleteDeployItem(ctx, o.Client(), item.DeployItem); err != nil {
 			if !apierrors.IsNotFound(err) {
 				return false, lserrors.NewWrappedError(err,
 					"DeleteDeployItem",
@@ -142,7 +122,7 @@
 
 	for _, di := range deployItems {
 		metav1.SetMetaDataAnnotation(&di.ObjectMeta, lsv1alpha1.DeleteWithoutUninstallAnnotation, "true")
-		if err := o.Client().Update(ctx, &di); err != nil {
+		if err := read_write_layer.UpdateDeployItem(ctx, o.Client(), &di); err != nil {
 			if apierrors.IsNotFound(err) {
 				continue
 			}
