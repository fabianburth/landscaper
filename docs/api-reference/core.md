# API Reference

## Packages
- [landscaper.gardener.cloud/v1alpha1](#landscapergardenercloudv1alpha1)


## landscaper.gardener.cloud/v1alpha1

Package v1alpha1 is a version of the API.

Package v1alpha1 is the v1alpha1 version of the API.



#### AnyJSON



AnyJSON enhances the json.RawMessages with a dedicated openapi definition so that all it is correctly generated.



_Appears in:_
- [BlueprintStaticDataSource](#blueprintstaticdatasource)
- [Context](#context)
- [ContextConfiguration](#contextconfiguration)
- [DataObject](#dataobject)
- [Default](#default)
- [InlineBlueprint](#inlineblueprint)
- [InstallationSpec](#installationspec)
- [InstallationTemplate](#installationtemplate)
- [InstallationTemplateBlueprintDefinition](#installationtemplateblueprintdefinition)
- [StaticDataSource](#staticdatasource)
- [TargetSpec](#targetspec)
- [TargetTemplate](#targettemplate)
- [TemplateExecutor](#templateexecutor)



#### AutomaticReconcile



AutomaticReconcile allows to configure automatically repeated reconciliations.



_Appears in:_
- [InstallationSpec](#installationspec)

| Field | Description | Default | Validation |
| --- | --- | --- | --- |
| `succeededReconcile` _[SucceededReconcile](#succeededreconcile)_ | SucceededReconcile allows to configure automatically repeated reconciliations for succeeded installations.<br />If not set, no such automatically repeated reconciliations are triggered. |  |  |
| `failedReconcile` _[FailedReconcile](#failedreconcile)_ | FailedReconcile allows to configure automatically repeated reconciliations for failed installations.<br />If not set, no such automatically repeated reconciliations are triggered. |  |  |


#### AutomaticReconcileStatus



AutomaticReconcileStatus describes the status of automatically triggered reconciles.



_Appears in:_
- [InstallationStatus](#installationstatus)

| Field | Description | Default | Validation |
| --- | --- | --- | --- |
| `generation` _integer_ | Generation describes the generation of the installation for which the status holds. |  |  |
| `numberOfReconciles` _integer_ | NumberOfReconciles is the number of automatic reconciles for the installation with the stored generation. |  | Format: int32 <br /> |
| `lastReconcileTime` _[Time](https://kubernetes.io/docs/reference/generated/kubernetes-api/v1.26/#time-v1-meta)_ | LastReconcileTime is the time of the last automatically triggered reconcile. |  |  |
| `onFailed` _boolean_ | OnFailed is true if the last automatically triggered reconcile was done for a failed installation. |  |  |




#### BlueprintDefinition



BlueprintDefinition defines the blueprint that should be used for the installation.



_Appears in:_
- [InstallationSpec](#installationspec)

| Field | Description | Default | Validation |
| --- | --- | --- | --- |
| `ref` _[RemoteBlueprintReference](#remoteblueprintreference)_ | Reference defines a remote reference to a blueprint |  |  |
| `inline` _[InlineBlueprint](#inlineblueprint)_ | Inline defines a inline yaml filesystem with a blueprint. |  |  |






#### ComponentDescriptorDefinition



ComponentDescriptorDefinition defines the component descriptor that should be used
for the installation



_Appears in:_
- [InstallationSpec](#installationspec)

| Field | Description | Default | Validation |
| --- | --- | --- | --- |
| `ref` _[ComponentDescriptorReference](#componentdescriptorreference)_ | ComponentDescriptorReference is the reference to a component descriptor |  |  |
| `inline` _[ComponentDescriptor](#componentdescriptor)_ | InlineDescriptorReference defines an inline component descriptor |  | Schemaless: {} <br />Type: object <br /> |


<<<<<<< HEAD
=======


#### ComponentDescriptorReference
>>>>>>> 7dc3a14e


#### ComponentDescriptorReference

ComponentDescriptorReference is the reference to a component descriptor.
given an optional context.



_Appears in:_
- [ComponentDescriptorDefinition](#componentdescriptordefinition)

| Field | Description | Default | Validation |
| --- | --- | --- | --- |
| `repositoryContext` _[UnstructuredTypedObject](#unstructuredtypedobject)_ | RepositoryContext defines the context of the component repository to resolve blueprints. |  | Schemaless: {} <br />Type: object <br /> |
| `componentName` _string_ | ComponentName defines the unique of the component containing the resource. |  |  |
| `version` _string_ | Version defines the version of the component. |  |  |

ComponentDescriptorReference is the reference to a component descriptor.
given an optional context.



_Appears in:_
- [ComponentDescriptorDefinition](#componentdescriptordefinition)

| Field | Description | Default | Validation |
| --- | --- | --- | --- |
| `repositoryContext` _[UnstructuredTypedObject](#unstructuredtypedobject)_ | RepositoryContext defines the context of the component repository to resolve blueprints. |  | Schemaless: {} <br />Type: object <br /> |
| `componentName` _string_ | ComponentName defines the unique of the component containing the resource. |  |  |
| `version` _string_ | Version defines the version of the component. |  |  |


#### ComponentVersionOverwrite



ComponentVersionOverwrite defines an overwrite for a specific component and/or version of a component.



_Appears in:_
- [ComponentVersionOverwriteList](#componentversionoverwritelist)

| Field | Description | Default | Validation |
| --- | --- | --- | --- |
| `source` _[ComponentVersionOverwriteReference](#componentversionoverwritereference)_ | Source defines the component that should be replaced. |  |  |
| `substitution` _[ComponentVersionOverwriteReference](#componentversionoverwritereference)_ | Substitution defines the replacement target for the component or version. |  |  |


#### ComponentVersionOverwriteList

_Underlying type:_ _[ComponentVersionOverwrite](#componentversionoverwrite)_

ComponentVersionOverwriteList is a list of component overwrites.



_Appears in:_
- [ComponentVersionOverwrites](#componentversionoverwrites)

| Field | Description | Default | Validation |
| --- | --- | --- | --- |
| `source` _[ComponentVersionOverwriteReference](#componentversionoverwritereference)_ | Source defines the component that should be replaced. |  |  |
| `substitution` _[ComponentVersionOverwriteReference](#componentversionoverwritereference)_ | Substitution defines the replacement target for the component or version. |  |  |


#### ComponentVersionOverwriteReference



ComponentVersionOverwriteReference defines a component reference by



_Appears in:_
- [ComponentVersionOverwrite](#componentversionoverwrite)

| Field | Description | Default | Validation |
| --- | --- | --- | --- |
| `repositoryContext` _[UnstructuredTypedObject](#unstructuredtypedobject)_ | RepositoryContext defines the context of the component repository to resolve blueprints. |  | Schemaless: {} <br /> |
| `componentName` _string_ | ComponentName defines the unique of the component containing the resource. |  |  |
| `version` _string_ | Version defines the version of the component. |  |  |


#### ComponentVersionOverwrites



ComponentVersionOverwrites contain overwrites for specific (versions of) components.



_Appears in:_
- [ComponentVersionOverwritesList](#componentversionoverwriteslist)

| Field | Description | Default | Validation |
| --- | --- | --- | --- |
| `metadata` _[ObjectMeta](https://kubernetes.io/docs/reference/generated/kubernetes-api/v1.26/#objectmeta-v1-meta)_ | Refer to Kubernetes API documentation for fields of `metadata`. |  |  |
| `overwrites` _[ComponentVersionOverwriteList](#componentversionoverwritelist)_ | Overwrites defines a list of component overwrites |  |  |




#### Condition



Condition holds the information about the state of a resource.



_Appears in:_
- [DeployItemStatus](#deployitemstatus)
- [ExecutionStatus](#executionstatus)
- [InstallationStatus](#installationstatus)

| Field | Description | Default | Validation |
| --- | --- | --- | --- |
| `type` _[ConditionType](#conditiontype)_ | DataType of the Shoot condition. |  |  |
| `lastTransitionTime` _[Time](https://kubernetes.io/docs/reference/generated/kubernetes-api/v1.26/#time-v1-meta)_ | Last time the condition transitioned from one status to another. |  |  |
| `lastUpdateTime` _[Time](https://kubernetes.io/docs/reference/generated/kubernetes-api/v1.26/#time-v1-meta)_ | Last time the condition was updated. |  |  |
| `reason` _string_ | The reason for the condition's last transition. |  |  |
| `message` _string_ | A human readable message indicating details about the transition. |  |  |
| `codes` _[ErrorCode](#errorcode) array_ | Well-defined error codes in case the condition reports a problem. |  |  |




#### ConditionType

_Underlying type:_ _string_

ConditionType is a string alias.



_Appears in:_
- [Condition](#condition)





#### Context



Context is a resource that contains shared information of installations.
This includes information about the repository context like the context itself or secrets to access the oci artifacts.
But it can also contain deployer specific config.



_Appears in:_
- [ContextList](#contextlist)

| Field | Description | Default | Validation |
| --- | --- | --- | --- |
| `metadata` _[ObjectMeta](https://kubernetes.io/docs/reference/generated/kubernetes-api/v1.26/#objectmeta-v1-meta)_ | Refer to Kubernetes API documentation for fields of `metadata`. |  |  |
| `repositoryContext` _[UnstructuredTypedObject](#unstructuredtypedobject)_ | RepositoryContext defines the context of the component repository to resolve blueprints. |  | Schemaless: {} <br /> |
| `useOCM` _boolean_ | UseOCM defines whether OCM is used to process installations that reference this context. |  |  |
<<<<<<< HEAD
| `ocmConfig` _[LocalObjectReference](https://kubernetes.io/docs/reference/generated/kubernetes-api/v1.26/#localobjectreference-v1-core)_ | OCMConfig references a k8s config map object that contains the ocm configuration data in the format of an<br />ocm configfile.<br />For more info see: https://github.com/open-component-model/ocm/blob/main/docs/reference/ocm_configfile.md |  |  |
| `registryPullSecrets` _[LocalObjectReference](https://kubernetes.io/docs/reference/generated/kubernetes-api/v1.26/#localobjectreference-v1-core) array_ | RegistryPullSecrets defines a list of registry credentials that are used to<br />pull blueprints, component descriptors and jsonschemas from the respective registry.<br />For more info see: https://kubernetes.io/docs/tasks/configure-pod-container/pull-image-private-registry/<br />Note that the type information is used to determine the secret key and the type of the secret. |  |  |
| `configurations` _object (keys:string, values:[AnyJSON](#anyjson))_ | Configurations contains arbitrary configuration information for dedicated purposes given by a string key.<br />The key should use a dns-like syntax to express the purpose and avoid conflicts. |  | Schemaless: {} <br />Type: object <br /> |
| `componentVersionOverwrites` _string_ | ComponentVersionOverwritesReference is a reference to a ComponentVersionOverwrites object<br />The overwrites object has to be in the same namespace as the context.<br />If the string is empty, no overwrites will be used. |  |  |
=======
| `registryPullSecrets` _[LocalObjectReference](https://kubernetes.io/docs/reference/generated/kubernetes-api/v1.26/#localobjectreference-v1-core) array_ | RegistryPullSecrets defines a list of registry credentials that are used to<br />pull blueprints, component descriptors and jsonschemas from the respective registry.<br />For more info see: https://kubernetes.io/docs/tasks/configure-pod-container/pull-image-private-registry/<br />Note that the type information is used to determine the secret key and the type of the secret. |  |  |
| `configurations` _object (keys:string, values:[AnyJSON](#anyjson))_ | Configurations contains arbitrary configuration information for dedicated purposes given by a string key.<br />The key should use a dns-like syntax to express the purpose and avoid conflicts. |  | Schemaless: {} <br />Type: object <br /> |
| `componentVersionOverwrites` _string_ | ComponentVersionOverwritesReference is a reference to a ComponentVersionOverwrites object<br />The overwrites object has to be in the same namespace as the context.<br />If the string is empty, no overwrites will be used. |  |  |
| `verificationSignatures` _object (keys:string, values:[VerificationSignature](#verificationsignature))_ | VerificationSignatures maps a signature name to the trusted verification information |  |  |
>>>>>>> 7dc3a14e


#### ContextConfiguration







_Appears in:_
- [Context](#context)

| Field | Description | Default | Validation |
| --- | --- | --- | --- |
| `repositoryContext` _[UnstructuredTypedObject](#unstructuredtypedobject)_ | RepositoryContext defines the context of the component repository to resolve blueprints. |  | Schemaless: {} <br /> |
| `useOCM` _boolean_ | UseOCM defines whether OCM is used to process installations that reference this context. |  |  |
<<<<<<< HEAD
| `ocmConfig` _[LocalObjectReference](https://kubernetes.io/docs/reference/generated/kubernetes-api/v1.26/#localobjectreference-v1-core)_ | OCMConfig references a k8s config map object that contains the ocm configuration data in the format of an<br />ocm configfile.<br />For more info see: https://github.com/open-component-model/ocm/blob/main/docs/reference/ocm_configfile.md |  |  |
| `registryPullSecrets` _[LocalObjectReference](https://kubernetes.io/docs/reference/generated/kubernetes-api/v1.26/#localobjectreference-v1-core) array_ | RegistryPullSecrets defines a list of registry credentials that are used to<br />pull blueprints, component descriptors and jsonschemas from the respective registry.<br />For more info see: https://kubernetes.io/docs/tasks/configure-pod-container/pull-image-private-registry/<br />Note that the type information is used to determine the secret key and the type of the secret. |  |  |
| `configurations` _object (keys:string, values:[AnyJSON](#anyjson))_ | Configurations contains arbitrary configuration information for dedicated purposes given by a string key.<br />The key should use a dns-like syntax to express the purpose and avoid conflicts. |  | Schemaless: {} <br />Type: object <br /> |
| `componentVersionOverwrites` _string_ | ComponentVersionOverwritesReference is a reference to a ComponentVersionOverwrites object<br />The overwrites object has to be in the same namespace as the context.<br />If the string is empty, no overwrites will be used. |  |  |
=======
| `registryPullSecrets` _[LocalObjectReference](https://kubernetes.io/docs/reference/generated/kubernetes-api/v1.26/#localobjectreference-v1-core) array_ | RegistryPullSecrets defines a list of registry credentials that are used to<br />pull blueprints, component descriptors and jsonschemas from the respective registry.<br />For more info see: https://kubernetes.io/docs/tasks/configure-pod-container/pull-image-private-registry/<br />Note that the type information is used to determine the secret key and the type of the secret. |  |  |
| `configurations` _object (keys:string, values:[AnyJSON](#anyjson))_ | Configurations contains arbitrary configuration information for dedicated purposes given by a string key.<br />The key should use a dns-like syntax to express the purpose and avoid conflicts. |  | Schemaless: {} <br />Type: object <br /> |
| `componentVersionOverwrites` _string_ | ComponentVersionOverwritesReference is a reference to a ComponentVersionOverwrites object<br />The overwrites object has to be in the same namespace as the context.<br />If the string is empty, no overwrites will be used. |  |  |
| `verificationSignatures` _object (keys:string, values:[VerificationSignature](#verificationsignature))_ | VerificationSignatures maps a signature name to the trusted verification information |  |  |
>>>>>>> 7dc3a14e




#### CriticalProblem



CriticalProblem contains information about one critical problem.



_Appears in:_
- [CriticalProblemsSpec](#criticalproblemsspec)

| Field | Description | Default | Validation |
| --- | --- | --- | --- |
| `podName` _string_ | PodName contains the name of the pod where the problem occurred |  |  |
| `creationTime` _[Time](https://kubernetes.io/docs/reference/generated/kubernetes-api/v1.26/#time-v1-meta)_ | CreationTime contains the timestamp when the problem occured |  |  |
| `description` _string_ | Description contains an error description |  |  |


#### CriticalProblems



CriticalProblems contains a list of critical landscaper problems.



_Appears in:_
- [CriticalProblemsList](#criticalproblemslist)

| Field | Description | Default | Validation |
| --- | --- | --- | --- |
| `metadata` _[ObjectMeta](https://kubernetes.io/docs/reference/generated/kubernetes-api/v1.26/#objectmeta-v1-meta)_ | Refer to Kubernetes API documentation for fields of `metadata`. |  |  |
| `spec` _[CriticalProblemsSpec](#criticalproblemsspec)_ | Spec contains the specification |  |  |




#### CriticalProblemsSpec



CriticalProblemsSpec contains the specification for a CriticalProblems object.



_Appears in:_
- [CriticalProblems](#criticalproblems)

| Field | Description | Default | Validation |
| --- | --- | --- | --- |
| `criticalProblem` _[CriticalProblem](#criticalproblem) array_ |  |  |  |


<<<<<<< HEAD
=======


#### DataExport



DataExport is a data object export.



_Appears in:_
- [InstallationExports](#installationexports)

| Field | Description | Default | Validation |
| --- | --- | --- | --- |
| `name` _string_ | Name the internal name of the imported/exported data. |  |  |
| `dataRef` _string_ | DataRef is the name of the in-cluster data object. |  |  |


#### DataImport
>>>>>>> 7dc3a14e


#### DataExport

DataImport is a data object import.


DataExport is a data object export.



_Appears in:_
- [InstallationExports](#installationexports)

<<<<<<< HEAD
| Field | Description | Default | Validation |
| --- | --- | --- | --- |
| `name` _string_ | Name the internal name of the imported/exported data. |  |  |
| `dataRef` _string_ | DataRef is the name of the in-cluster data object. |  |  |


#### DataImport



DataImport is a data object import.



=======
>>>>>>> 7dc3a14e
_Appears in:_
- [InstallationImports](#installationimports)

| Field | Description | Default | Validation |
| --- | --- | --- | --- |
| `name` _string_ | Name the internal name of the imported/exported data. |  |  |
| `dataRef` _string_ | DataRef is the name of the in-cluster data object.<br />The reference can also be a namespaces name. E.g. "default/mydataref" |  |  |
| `version` _string_ | Version specifies the imported data version.<br />defaults to "v1" |  |  |
| `secretRef` _[LocalSecretReference](#localsecretreference)_ | SecretRef defines a data reference from a secret.<br />This method is not allowed in installation templates. |  |  |
| `configMapRef` _[LocalConfigMapReference](#localconfigmapreference)_ | ConfigMapRef defines a data reference from a configmap.<br />This method is not allowed in installation templates. |  |  |


#### DataObject



DataObject are resources that can hold any kind json or yaml data.



_Appears in:_
- [DataObjectList](#dataobjectlist)

| Field | Description | Default | Validation |
| --- | --- | --- | --- |
| `metadata` _[ObjectMeta](https://kubernetes.io/docs/reference/generated/kubernetes-api/v1.26/#objectmeta-v1-meta)_ | Refer to Kubernetes API documentation for fields of `metadata`. |  |  |
| `data` _[AnyJSON](#anyjson)_ | Data contains the data of the object as string. |  | Schemaless: {} <br /> |






#### Default



Default defines a default value (future idea: also reference?).



_Appears in:_
- [ImportDefinition](#importdefinition)

| Field | Description | Default | Validation |
| --- | --- | --- | --- |
| `value` _[AnyJSON](#anyjson)_ |  |  |  |


#### DependentToTrigger







_Appears in:_
- [InstallationStatus](#installationstatus)

| Field | Description | Default | Validation |
| --- | --- | --- | --- |
| `name` _string_ | Name is the name of the dependent installation |  |  |


#### DeployItem



DeployItem defines a resource that should be processed by a external deployer



_Appears in:_
- [DeployItemList](#deployitemlist)

| Field | Description | Default | Validation |
| --- | --- | --- | --- |
| `metadata` _[ObjectMeta](https://kubernetes.io/docs/reference/generated/kubernetes-api/v1.26/#objectmeta-v1-meta)_ | Refer to Kubernetes API documentation for fields of `metadata`. |  |  |
| `spec` _[DeployItemSpec](#deployitemspec)_ |  |  |  |


#### DeployItemCache



DeployItemCache contains the existing deploy items



_Appears in:_
- [ExecutionStatus](#executionstatus)

| Field | Description | Default | Validation |
| --- | --- | --- | --- |
| `activeDIs` _[DiNamePair](#dinamepair) array_ |  |  |  |
| `orphanedDIs` _string array_ |  |  |  |




#### DeployItemPhase

_Underlying type:_ _string_





_Appears in:_
- [DeployItemStatus](#deployitemstatus)



#### DeployItemSpec



DeployItemSpec contains the definition of a deploy item.



_Appears in:_
- [DeployItem](#deployitem)

| Field | Description | Default | Validation |
| --- | --- | --- | --- |
| `type` _[DeployItemType](#deployitemtype)_ | Type is the type of the deployer that should handle the item. |  |  |
| `target` _[ObjectReference](#objectreference)_ | Target specifies an optional target of the deploy item.<br />In most cases it contains the secrets to access a evironment.<br />It is also used by the deployers to determine the ownernship. |  |  |
| `context` _string_ | Context defines the current context of the deployitem. |  |  |
| `config` _[RawExtension](#rawextension)_ | Configuration contains the deployer type specific configuration. |  | EmbeddedResource: {} <br /> |
| `timeout` _[Duration](#duration)_ | Timeout specifies how long the deployer may take to apply the deploy item.<br />When the time is exceeded, the deploy item fails.<br />Value has to be parsable by time.ParseDuration (or 'none' to deactivate the timeout).<br />Defaults to ten minutes if not specified. |  | Type: string <br /> |
| `updateOnChangeOnly` _boolean_ | UpdateOnChangeOnly specifies if redeployment is executed only if the specification of the deploy item has changed. |  |  |
| `onDelete` _[OnDeleteConfig](#ondeleteconfig)_ | OnDelete specifies particular setting when deleting a deploy item |  |  |




#### DeployItemTemplate



DeployItemTemplate defines a execution element that is translated into a deploy item.



_Appears in:_
- [DeployItemTemplateList](#deployitemtemplatelist)

| Field | Description | Default | Validation |
| --- | --- | --- | --- |
| `name` _string_ | Name is the unique name of the execution. |  |  |
| `type` _[DeployItemType](#deployitemtype)_ | DataType is the DeployItem type of the execution. |  |  |
| `target` _[ObjectReference](#objectreference)_ | Target is the object reference to the target that the deploy item should deploy to. |  |  |
| `labels` _object (keys:string, values:string)_ | Labels is the map of labels to be added to the deploy item. |  |  |
| `config` _[RawExtension](#rawextension)_ | ProviderConfiguration contains the type specific configuration for the execution. |  | EmbeddedResource: {} <br /> |
| `dependsOn` _string array_ | DependsOn lists deploy items that need to be executed before this one |  |  |
| `timeout` _[Duration](#duration)_ | Timeout specifies how long the deployer may take to apply the deploy item.<br />When the time is exceeded, the deploy item fails.<br />Value has to be parsable by time.ParseDuration (or 'none' to deactivate the timeout).<br />Defaults to ten minutes if not specified. |  | Type: string <br /> |
| `updateOnChangeOnly` _boolean_ | UpdateOnChangeOnly specifies if redeployment is executed only if the specification of the deploy item has changed. |  |  |
| `onDelete` _[OnDeleteConfig](#ondeleteconfig)_ | OnDelete specifies particular setting when deleting a deploy item |  |  |


#### DeployItemTemplateList

_Underlying type:_ _[DeployItemTemplate](#deployitemtemplate)_

DeployItemTemplateList is a list of deploy item templates



_Appears in:_
- [ExecutionSpec](#executionspec)

| Field | Description | Default | Validation |
| --- | --- | --- | --- |
| `name` _string_ | Name is the unique name of the execution. |  |  |
| `type` _[DeployItemType](#deployitemtype)_ | DataType is the DeployItem type of the execution. |  |  |
| `target` _[ObjectReference](#objectreference)_ | Target is the object reference to the target that the deploy item should deploy to. |  |  |
| `labels` _object (keys:string, values:string)_ | Labels is the map of labels to be added to the deploy item. |  |  |
| `config` _[RawExtension](#rawextension)_ | ProviderConfiguration contains the type specific configuration for the execution. |  | EmbeddedResource: {} <br /> |
| `dependsOn` _string array_ | DependsOn lists deploy items that need to be executed before this one |  |  |
| `timeout` _[Duration](#duration)_ | Timeout specifies how long the deployer may take to apply the deploy item.<br />When the time is exceeded, the deploy item fails.<br />Value has to be parsable by time.ParseDuration (or 'none' to deactivate the timeout).<br />Defaults to ten minutes if not specified. |  | Type: string <br /> |
| `updateOnChangeOnly` _boolean_ | UpdateOnChangeOnly specifies if redeployment is executed only if the specification of the deploy item has changed. |  |  |
| `onDelete` _[OnDeleteConfig](#ondeleteconfig)_ | OnDelete specifies particular setting when deleting a deploy item |  |  |


#### DeployItemType

_Underlying type:_ _string_

DeployItemType defines the type of the deploy item



_Appears in:_
- [DeployItemSpec](#deployitemspec)
- [DeployItemTemplate](#deployitemtemplate)



#### DeployerInformation



DeployerInformation holds additional information about the deployer that
has reconciled or is reconciling the deploy item.



_Appears in:_
- [DeployItemStatus](#deployitemstatus)

| Field | Description | Default | Validation |
| --- | --- | --- | --- |
| `identity` _string_ | Identity describes the unique identity of the deployer. |  |  |
| `name` _string_ | Name is the name of the deployer. |  |  |
| `version` _string_ | Version is the version of the deployer. |  |  |


#### DiNamePair
<<<<<<< HEAD
=======

>>>>>>> 7dc3a14e


DiNamePair contains the spec name and the real name of a deploy item



_Appears in:_
- [DeployItemCache](#deployitemcache)

| Field | Description | Default | Validation |
| --- | --- | --- | --- |
| `specName` _string_ |  |  |  |
| `objectName` _string_ |  |  |  |

DiNamePair contains the spec name and the real name of a deploy item



_Appears in:_
- [DeployItemCache](#deployitemcache)

| Field | Description | Default | Validation |
| --- | --- | --- | --- |
| `specName` _string_ |  |  |  |
| `objectName` _string_ |  |  |  |


#### Duration



Duration is a wrapper for time.Duration that implements JSON marshalling and openapi scheme.

_Validation:_
- Type: string

_Appears in:_
- [DeployItemSpec](#deployitemspec)
- [DeployItemTemplate](#deployitemtemplate)
- [FailedReconcile](#failedreconcile)
- [SucceededReconcile](#succeededreconcile)



#### Error



Error holds information about an error that occurred.



_Appears in:_
- [DeployItemStatus](#deployitemstatus)
- [ExecutionStatus](#executionstatus)
- [InstallationStatus](#installationstatus)

| Field | Description | Default | Validation |
| --- | --- | --- | --- |
| `operation` _string_ | Operation describes the operator where the error occurred. |  |  |
| `lastTransitionTime` _[Time](https://kubernetes.io/docs/reference/generated/kubernetes-api/v1.26/#time-v1-meta)_ | Last time the condition transitioned from one status to another. |  |  |
| `lastUpdateTime` _[Time](https://kubernetes.io/docs/reference/generated/kubernetes-api/v1.26/#time-v1-meta)_ | Last time the condition was updated. |  |  |
| `reason` _string_ | The reason for the condition's last transition. |  |  |
| `message` _string_ | A human readable message indicating details about the transition. |  |  |
| `codes` _[ErrorCode](#errorcode) array_ | Well-defined error codes in case the condition reports a problem. |  |  |
<<<<<<< HEAD

=======
>>>>>>> 7dc3a14e

#### ErrorCode

_Underlying type:_ _string_

ErrorCode is a string alias.



_Appears in:_
- [Condition](#condition)
- [Error](#error)

#### ErrorCode

_Underlying type:_ _string_

ErrorCode is a string alias.



_Appears in:_
- [Condition](#condition)
- [Error](#error)



#### Execution



Execution contains the configuration of a execution and deploy item



_Appears in:_
- [ExecutionList](#executionlist)

| Field | Description | Default | Validation |
| --- | --- | --- | --- |
| `metadata` _[ObjectMeta](https://kubernetes.io/docs/reference/generated/kubernetes-api/v1.26/#objectmeta-v1-meta)_ | Refer to Kubernetes API documentation for fields of `metadata`. |  |  |
| `spec` _[ExecutionSpec](#executionspec)_ | Spec defines a execution and its items |  |  |




#### ExecutionPhase

_Underlying type:_ _string_





_Appears in:_
- [ExecutionStatus](#executionstatus)



#### ExecutionSpec



ExecutionSpec defines a execution plan.



_Appears in:_
- [Execution](#execution)

| Field | Description | Default | Validation |
| --- | --- | --- | --- |
| `context` _string_ | Context defines the current context of the execution. |  |  |
| `deployItems` _[DeployItemTemplateList](#deployitemtemplatelist)_ | DeployItems defines all execution items that need to be scheduled. |  |  |
| `deployItemsCompressed` _integer array_ | DeployItemsCompressed as zipped byte array |  |  |




#### ExportDefinition



ExportDefinition defines a exported value



_Appears in:_
- [ExportDefinitionList](#exportdefinitionlist)

| Field | Description | Default | Validation |
| --- | --- | --- | --- |
| `name` _string_ | Name defines the field name to search for the value and map to exports.<br />Ref: https://github.com/kubernetes/community/blob/master/contributors/devel/sig-architecture/api-conventions.md#selecting-fields |  |  |
| `schema` _[JSONSchemaDefinition](#jsonschemadefinition)_ | Schema defines the imported value as jsonschema. |  |  |
| `targetType` _string_ | TargetType defines the type of the imported target. |  |  |
| `type` _[ExportType](#exporttype)_ | Type specifies which kind of object is being exported.<br />This field should be set and will likely be mandatory in future. |  |  |


#### ExportDefinitionList

_Underlying type:_ _[ExportDefinition](#exportdefinition)_

ExportDefinitionList defines a list of export definitions.



_Appears in:_
- [Blueprint](#blueprint)

| Field | Description | Default | Validation |
| --- | --- | --- | --- |
| `name` _string_ | Name defines the field name to search for the value and map to exports.<br />Ref: https://github.com/kubernetes/community/blob/master/contributors/devel/sig-architecture/api-conventions.md#selecting-fields |  |  |
| `schema` _[JSONSchemaDefinition](#jsonschemadefinition)_ | Schema defines the imported value as jsonschema. |  |  |
| `targetType` _string_ | TargetType defines the type of the imported target. |  |  |
| `type` _[ExportType](#exporttype)_ | Type specifies which kind of object is being exported.<br />This field should be set and will likely be mandatory in future. |  |  |


#### ExportType

_Underlying type:_ _string_

ExportType is a string alias



_Appears in:_
- [ExportDefinition](#exportdefinition)



#### FailedReconcile



FailedReconcile allows to configure automatically repeated reconciliations for failed installations



_Appears in:_
- [AutomaticReconcile](#automaticreconcile)

| Field | Description | Default | Validation |
| --- | --- | --- | --- |
| `numberOfReconciles` _integer_ | NumberOfReconciles specifies the maximal number of automatically repeated reconciliations. If not set, no upper limit exists. |  | Format: int32 <br /> |
| `interval` _[Duration](#duration)_ | Interval specifies the interval between two subsequent repeated reconciliations. If not set, a default of 5 minutes is used. |  | Type: string <br /> |
<<<<<<< HEAD
=======
| `cronSpec` _string_ | CronSpec describes the reconcile intervals according to the cron syntax "https://pkg.go.dev/github.com/robfig/cron#hdr-CRON_Expression_Format".<br />If not empty, this specification is used instead of Interval. |  |  |
>>>>>>> 7dc3a14e


#### FieldValueDefinition



FieldValueDefinition defines a im- or exported field.
Either schema or target type have to be defined



_Appears in:_
- [ExportDefinition](#exportdefinition)
- [ImportDefinition](#importdefinition)

| Field | Description | Default | Validation |
| --- | --- | --- | --- |
| `name` _string_ | Name defines the field name to search for the value and map to exports.<br />Ref: https://github.com/kubernetes/community/blob/master/contributors/devel/sig-architecture/api-conventions.md#selecting-fields |  |  |
| `schema` _[JSONSchemaDefinition](#jsonschemadefinition)_ | Schema defines the imported value as jsonschema. |  |  |
| `targetType` _string_ | TargetType defines the type of the imported target. |  |  |


#### ImportDefinition



ImportDefinition defines a imported value



_Appears in:_
- [ImportDefinitionList](#importdefinitionlist)

| Field | Description | Default | Validation |
| --- | --- | --- | --- |
| `name` _string_ | Name defines the field name to search for the value and map to exports.<br />Ref: https://github.com/kubernetes/community/blob/master/contributors/devel/sig-architecture/api-conventions.md#selecting-fields |  |  |
| `schema` _[JSONSchemaDefinition](#jsonschemadefinition)_ | Schema defines the imported value as jsonschema. |  |  |
| `targetType` _string_ | TargetType defines the type of the imported target. |  |  |
| `type` _[ImportType](#importtype)_ | Type specifies which kind of object is being imported.<br />This field should be set and will likely be mandatory in future. |  |  |
| `required` _boolean_ | Required specifies whether the import is required for the component to run.<br />Defaults to true. |  |  |
| `default` _[Default](#default)_ | Default sets a default value for the current import that is used if the key is not set. |  |  |
| `imports` _[ImportDefinitionList](#importdefinitionlist)_ | ConditionalImports are Imports that are only valid if this imports is satisfied.<br />Does only make sense for optional imports. |  |  |


#### ImportDefinitionList

_Underlying type:_ _[ImportDefinition](#importdefinition)_

ImportDefinitionList defines a list of import defiinitions.



_Appears in:_
- [Blueprint](#blueprint)
- [ImportDefinition](#importdefinition)

| Field | Description | Default | Validation |
| --- | --- | --- | --- |
| `name` _string_ | Name defines the field name to search for the value and map to exports.<br />Ref: https://github.com/kubernetes/community/blob/master/contributors/devel/sig-architecture/api-conventions.md#selecting-fields |  |  |
| `schema` _[JSONSchemaDefinition](#jsonschemadefinition)_ | Schema defines the imported value as jsonschema. |  |  |
| `targetType` _string_ | TargetType defines the type of the imported target. |  |  |
| `type` _[ImportType](#importtype)_ | Type specifies which kind of object is being imported.<br />This field should be set and will likely be mandatory in future. |  |  |
| `required` _boolean_ | Required specifies whether the import is required for the component to run.<br />Defaults to true. |  |  |
| `default` _[Default](#default)_ | Default sets a default value for the current import that is used if the key is not set. |  |  |
| `imports` _[ImportDefinitionList](#importdefinitionlist)_ | ConditionalImports are Imports that are only valid if this imports is satisfied.<br />Does only make sense for optional imports. |  |  |


#### ImportType

_Underlying type:_ _string_

ImportType is a string alias



_Appears in:_
- [ImportDefinition](#importdefinition)



#### InlineBlueprint



InlineBlueprint defines a inline blueprint with component descriptor and
filesystem.



_Appears in:_
- [BlueprintDefinition](#blueprintdefinition)

| Field | Description | Default | Validation |
| --- | --- | --- | --- |
| `filesystem` _[AnyJSON](#anyjson)_ | Filesystem defines a inline yaml filesystem with a blueprint. |  | Schemaless: {} <br /> |


#### Installation



Installation contains the configuration of a component



_Appears in:_
- [InstallationList](#installationlist)

| Field | Description | Default | Validation |
| --- | --- | --- | --- |
| `metadata` _[ObjectMeta](https://kubernetes.io/docs/reference/generated/kubernetes-api/v1.26/#objectmeta-v1-meta)_ | Refer to Kubernetes API documentation for fields of `metadata`. |  |  |
| `spec` _[InstallationSpec](#installationspec)_ | Spec contains the specification for a installation. |  |  |


#### InstallationExports



InstallationExports defines exports of data objects and targets.



_Appears in:_
- [InstallationSpec](#installationspec)
- [InstallationTemplate](#installationtemplate)

| Field | Description | Default | Validation |
| --- | --- | --- | --- |
| `data` _[DataExport](#dataexport) array_ | Data defines all data object exports. |  |  |
| `targets` _[TargetExport](#targetexport) array_ | Targets defines all target exports. |  |  |


#### InstallationImports



InstallationImports defines import of data objects and targets.



_Appears in:_
- [InstallationSpec](#installationspec)
- [InstallationTemplate](#installationtemplate)

| Field | Description | Default | Validation |
| --- | --- | --- | --- |
| `data` _[DataImport](#dataimport) array_ | Data defines all data object imports. |  |  |
| `targets` _[TargetImport](#targetimport) array_ | Targets defines all target imports. |  |  |




#### InstallationPhase

_Underlying type:_ _string_





_Appears in:_
- [InstallationStatus](#installationstatus)



#### InstallationSpec



InstallationSpec defines a component installation.



_Appears in:_
- [Installation](#installation)

| Field | Description | Default | Validation |
| --- | --- | --- | --- |
| `context` _string_ | Context defines the current context of the installation. |  |  |
<<<<<<< HEAD
=======
| `verification` _[Verification](#verification)_ | Verification defines the necessary data to verify the signature of the refered component |  |  |
>>>>>>> 7dc3a14e
| `componentDescriptor` _[ComponentDescriptorDefinition](#componentdescriptordefinition)_ | ComponentDescriptor is a reference to the installation's component descriptor |  |  |
| `blueprint` _[BlueprintDefinition](#blueprintdefinition)_ | Blueprint is the resolved reference to the definition. |  |  |
| `imports` _[InstallationImports](#installationimports)_ | Imports define the imported data objects and targets. |  |  |
| `importDataMappings` _object (keys:string, values:[AnyJSON](#anyjson))_ | ImportDataMappings contains a template for restructuring imports.<br />It is expected to contain a key for every blueprint-defined data import.<br />Missing keys will be defaulted to their respective data import.<br />Example: namespace: (( installation.imports.namespace )) |  | Schemaless: {} <br />Type: object <br /> |
| `exports` _[InstallationExports](#installationexports)_ | Exports define the exported data objects and targets. |  |  |
| `exportDataMappings` _object (keys:string, values:[AnyJSON](#anyjson))_ | ExportDataMappings contains a template for restructuring exports.<br />It is expected to contain a key for every blueprint-defined data export.<br />Missing keys will be defaulted to their respective data export.<br />Example: namespace: (( blueprint.exports.namespace )) |  | Schemaless: {} <br />Type: object <br /> |
| `automaticReconcile` _[AutomaticReconcile](#automaticreconcile)_ | AutomaticReconcile allows to configure automatically repeated reconciliations. |  |  |
| `optimization` _[Optimization](#optimization)_ | Optimization contains settings to improve execution performance. |  |  |




#### InstallationTemplate



InstallationTemplate defines a subinstallation in a blueprint.



_Appears in:_
- [InstallationTemplateList](#installationtemplatelist)
- [SubinstallationTemplate](#subinstallationtemplate)

| Field | Description | Default | Validation |
| --- | --- | --- | --- |
| `name` _string_ | Name is the unique name of the step |  |  |
| `blueprint` _[InstallationTemplateBlueprintDefinition](#installationtemplateblueprintdefinition)_ | Reference defines a reference to a Blueprint.<br />The blueprint can reside in an OCI or other supported location. |  |  |
| `imports` _[InstallationImports](#installationimports)_ | Imports define the imported data objects and targets. |  |  |
| `importDataMappings` _object (keys:string, values:[AnyJSON](#anyjson))_ | ImportDataMappings contains a template for restructuring imports.<br />It is expected to contain a key for every blueprint-defined data import.<br />Missing keys will be defaulted to their respective data import.<br />Example: namespace: (( installation.imports.namespace )) |  | Schemaless: {} <br />Type: object <br /> |
| `exports` _[InstallationExports](#installationexports)_ | Exports define the exported data objects and targets. |  |  |
| `exportDataMappings` _object (keys:string, values:[AnyJSON](#anyjson))_ | ExportDataMappings contains a template for restructuring exports.<br />It is expected to contain a key for every blueprint-defined data export.<br />Missing keys will be defaulted to their respective data export.<br />Example: namespace: (( blueprint.exports.namespace )) |  | Schemaless: {} <br />Type: object <br /> |
| `optimization` _[Optimization](#optimization)_ | Optimization contains settings to improve execution performance. |  |  |


#### InstallationTemplateBlueprintDefinition



InstallationTemplateBlueprintDefinition contains either a reference to a blueprint or an inline definition.



_Appears in:_
- [InstallationTemplate](#installationtemplate)

| Field | Description | Default | Validation |
| --- | --- | --- | --- |
| `ref` _string_ | Ref is a reference to a blueprint.<br />Only blueprints that are defined by the component descriptor of the current blueprint can be referenced here.<br />Example: cd://componentReference/dns/resources/blueprint |  |  |
| `filesystem` _[AnyJSON](#anyjson)_ | Filesystem defines a virtual filesystem with all files needed for a blueprint.<br />The filesystem must be a YAML filesystem. |  | Schemaless: {} <br /> |




#### JSONSchemaDefinition



JSONSchemaDefinition defines a jsonschema.



_Appears in:_
- [Blueprint](#blueprint)
- [ExportDefinition](#exportdefinition)
- [FieldValueDefinition](#fieldvaluedefinition)
- [ImportDefinition](#importdefinition)



#### LocalConfigMapReference

_Underlying type:_ _[struct{Name string "json:\"name\""; Key string "json:\"key\""}](#struct{name-string-"json:\"name\"";-key-string-"json:\"key\""})_

LocalConfigMapReference is a reference to data in a configmap.



_Appears in:_
- [DataImport](#dataimport)



#### LocalSecretReference

_Underlying type:_ _[struct{Name string "json:\"name\""; Key string "json:\"key\""}](#struct{name-string-"json:\"name\"";-key-string-"json:\"key\""})_

LocalSecretReference is a reference to data in a secret.



_Appears in:_
- [DataImport](#dataimport)
- [TargetSpec](#targetspec)
- [TargetSyncSpec](#targetsyncspec)
- [TargetTemplate](#targettemplate)



#### LsHealthCheck



LsHealthCheck is a resource containing information about problems with the landscaper installation



_Appears in:_
- [LsHealthCheckList](#lshealthchecklist)

| Field | Description | Default | Validation |
| --- | --- | --- | --- |
| `metadata` _[ObjectMeta](https://kubernetes.io/docs/reference/generated/kubernetes-api/v1.26/#objectmeta-v1-meta)_ | Refer to Kubernetes API documentation for fields of `metadata`. |  |  |
| `lastUpdateTime` _[Time](https://kubernetes.io/docs/reference/generated/kubernetes-api/v1.26/#time-v1-meta)_ | LastUpdateTime contains last time the check was updated. |  |  |
| `description` _string_ | Description contains description of the problem(s) |  |  |








#### ObjectReference



ObjectReference is the reference to a kubernetes object.



_Appears in:_
- [ConfigMapReference](#configmapreference)
- [DeployItemSpec](#deployitemspec)
- [DeployItemStatus](#deployitemstatus)
- [DeployItemTemplate](#deployitemtemplate)
- [ExecutionStatus](#executionstatus)
- [InstallationStatus](#installationstatus)
- [NamedObjectReference](#namedobjectreference)
- [SecretReference](#secretreference)
- [TargetSelector](#targetselector)
- [TypedObjectReference](#typedobjectreference)
- [VersionedObjectReference](#versionedobjectreference)

| Field | Description | Default | Validation |
| --- | --- | --- | --- |
| `name` _string_ | Name is the name of the kubernetes object. |  |  |
| `namespace` _string_ | Namespace is the namespace of kubernetes object. |  |  |


#### OnDeleteConfig



OnDeleteConfig specifies particular setting when deleting a deploy item



_Appears in:_
- [DeployItemSpec](#deployitemspec)
- [DeployItemTemplate](#deployitemtemplate)

| Field | Description | Default | Validation |
| --- | --- | --- | --- |
| `skipUninstallIfClusterRemoved` _boolean_ | SkipUninstallIfClusterRemoved specifies that uninstall is skipped if the target cluster is already deleted.<br />Works only in the context of an existing target sync object which is used to check the Garden project with<br />the shoot cluster resources |  |  |


<<<<<<< HEAD


#### Optimization



Optimization contains settings to improve execution preformance
=======

>>>>>>> 7dc3a14e

#### Optimization


_Appears in:_
- [InstallationSpec](#installationspec)
- [InstallationTemplate](#installationtemplate)

<<<<<<< HEAD
=======
Optimization contains settings to improve execution preformance



_Appears in:_
- [InstallationSpec](#installationspec)
- [InstallationTemplate](#installationtemplate)

>>>>>>> 7dc3a14e
| Field | Description | Default | Validation |
| --- | --- | --- | --- |
| `hasNoSiblingImports` _boolean_ | set this on true if the installation does not import data from its siblings or has no siblings at all |  |  |
| `hasNoSiblingExports` _boolean_ | set this on true if the installation does not export data to its siblings or has no siblings at all |  |  |


#### RemoteBlueprintReference



RemoteBlueprintReference describes a reference to a blueprint defined by a component descriptor.



_Appears in:_
- [BlueprintDefinition](#blueprintdefinition)

| Field | Description | Default | Validation |
| --- | --- | --- | --- |
| `resourceName` _string_ | ResourceName is the name of the blueprint as defined by a component descriptor. |  |  |


#### Requirement



Requirement contains values, a key, and an operator that relates the key and values.
The zero value of Requirement is invalid.
Requirement implements both set based match and exact match
Requirement should be initialized via NewRequirement constructor for creating a valid Requirement.



_Appears in:_
- [TargetSelector](#targetselector)

| Field | Description | Default | Validation |
| --- | --- | --- | --- |
| `key` _string_ |  |  |  |
| `operator` _[Operator](#operator)_ |  |  |  |
| `values` _string array_ | In huge majority of cases we have at most one value here.<br />It is generally faster to operate on a single-element slice<br />than on a single-element map, so we have a slice here. |  |  |




#### ResourceReference



ResourceReference defines the reference to a resource defined in a component descriptor.



_Appears in:_
- [VersionedResourceReference](#versionedresourcereference)

| Field | Description | Default | Validation |
| --- | --- | --- | --- |
| `componentName` _string_ | ComponentName defines the unique of the component containing the resource. |  |  |
| `resourceName` _string_ | ResourceName defines the name of the resource. |  |  |


#### SecretLabelSelectorRef



SecretLabelSelectorRef selects secrets with the given label and key.



_Appears in:_
- [StaticDataValueFrom](#staticdatavaluefrom)

| Field | Description | Default | Validation |
| --- | --- | --- | --- |
| `selector` _object (keys:string, values:string)_ | Selector is a map of labels to select specific secrets. |  |  |
| `key` _string_ | The key of the secret to select from.  Must be a valid secret key. |  |  |
<<<<<<< HEAD
=======

>>>>>>> 7dc3a14e

#### SecretReference



SecretReference is reference to data in a secret.
The secret can also be in a different namespace.



_Appears in:_
- [VerificationSignature](#verificationsignature)

| Field | Description | Default | Validation |
| --- | --- | --- | --- |
| `name` _string_ | Name is the name of the kubernetes object. |  |  |
| `namespace` _string_ | Namespace is the namespace of kubernetes object. |  |  |
| `key` _string_ | Key is the name of the key in the secret that holds the data. |  |  |




#### StaticDataValueFrom



StaticDataValueFrom defines a static data that is read from a external resource.



_Appears in:_
- [BlueprintStaticDataSource](#blueprintstaticdatasource)
- [StaticDataSource](#staticdatasource)

| Field | Description | Default | Validation |
| --- | --- | --- | --- |
| `secretKeyRef` _[SecretKeySelector](https://kubernetes.io/docs/reference/generated/kubernetes-api/v1.26/#secretkeyselector-v1-core)_ | Selects a key of a secret in the installations's namespace |  |  |
| `secretLabelSelector` _[SecretLabelSelectorRef](#secretlabelselectorref)_ | Selects a key from multiple secrets in the installations's namespace<br />that matches the given labels. |  |  |


#### SubInstCache



SubInstCache contains the existing sub installations



_Appears in:_
- [InstallationStatus](#installationstatus)

| Field | Description | Default | Validation |
| --- | --- | --- | --- |
| `activeSubs` _[SubNamePair](#subnamepair) array_ |  |  |  |
| `orphanedSubs` _string array_ |  |  |  |


#### SubNamePair
<<<<<<< HEAD



DiNamePair contains the spec name and the real name of a deploy item


=======
>>>>>>> 7dc3a14e

_Appears in:_
- [SubInstCache](#subinstcache)

| Field | Description | Default | Validation |
| --- | --- | --- | --- |
| `specName` _string_ |  |  |  |
| `objectName` _string_ |  |  |  |

DiNamePair contains the spec name and the real name of a deploy item



_Appears in:_
- [SubInstCache](#subinstcache)

| Field | Description | Default | Validation |
| --- | --- | --- | --- |
| `specName` _string_ |  |  |  |
| `objectName` _string_ |  |  |  |


#### SubinstallationTemplate



SubinstallationTemplate defines a subinstallation template.



_Appears in:_
- [SubinstallationTemplateList](#subinstallationtemplatelist)

| Field | Description | Default | Validation |
| --- | --- | --- | --- |
| `file` _string_ | File references a subinstallation template stored in another file. |  |  |


#### SubinstallationTemplateList

_Underlying type:_ _[SubinstallationTemplate](#subinstallationtemplate)_

SubinstallationTemplateList is a list of installation templates



_Appears in:_
- [Blueprint](#blueprint)

| Field | Description | Default | Validation |
| --- | --- | --- | --- |
| `file` _string_ | File references a subinstallation template stored in another file. |  |  |


#### SucceededReconcile
<<<<<<< HEAD

=======
>>>>>>> 7dc3a14e


SucceededReconcile allows to configure automatically repeated reconciliations for succeeded installations



_Appears in:_
- [AutomaticReconcile](#automaticreconcile)

| Field | Description | Default | Validation |
| --- | --- | --- | --- |
| `interval` _[Duration](#duration)_ | Interval specifies the interval between two subsequent repeated reconciliations. If not set, a default of<br />24 hours is used. |  | Type: string <br /> |

SucceededReconcile allows to configure automatically repeated reconciliations for succeeded installations



_Appears in:_
- [AutomaticReconcile](#automaticreconcile)

| Field | Description | Default | Validation |
| --- | --- | --- | --- |
| `interval` _[Duration](#duration)_ | Interval specifies the interval between two subsequent repeated reconciliations. If not set, a default of<br />24 hours is used. |  | Type: string <br /> |
| `cronSpec` _string_ | CronSpec describes the reconcile intervals according to the cron syntax "https://pkg.go.dev/github.com/robfig/cron#hdr-CRON_Expression_Format".<br />If not empty, this specification is used instead of Interval. |  |  |


#### SyncObject



The SyncObject helps to sync access to deploy items.



_Appears in:_
- [SyncObjectList](#syncobjectlist)

| Field | Description | Default | Validation |
| --- | --- | --- | --- |
| `metadata` _[ObjectMeta](https://kubernetes.io/docs/reference/generated/kubernetes-api/v1.26/#objectmeta-v1-meta)_ | Refer to Kubernetes API documentation for fields of `metadata`. |  |  |
| `spec` _[SyncObjectSpec](#syncobjectspec)_ | Spec contains the specification |  |  |




#### SyncObjectSpec



SyncObjectSpec contains the specification.



_Appears in:_
- [SyncObject](#syncobject)

| Field | Description | Default | Validation |
| --- | --- | --- | --- |
| `podName` _string_ | PodName describes the name of the pod of the responsible deployer |  |  |
| `kind` _string_ | Kind describes the kind of object that is being locked by this SyncObject |  |  |
| `name` _string_ | Name is the name of the object that is being locked by this SyncObject |  |  |
| `lastUpdateTime` _[Time](https://kubernetes.io/docs/reference/generated/kubernetes-api/v1.26/#time-v1-meta)_ | LastUpdateTime contains last time the object was updated. |  |  |
| `prefix` _string_ | Prefix is the prefix of the name of the object. |  |  |




#### Target



Target defines a specific data object that defines target environment.
Every deploy item can have a target which is used by the deployer to install the specific application.



_Appears in:_
- [ResolvedTarget](#resolvedtarget)
- [TargetList](#targetlist)

| Field | Description | Default | Validation |
| --- | --- | --- | --- |
| `metadata` _[ObjectMeta](https://kubernetes.io/docs/reference/generated/kubernetes-api/v1.26/#objectmeta-v1-meta)_ | Refer to Kubernetes API documentation for fields of `metadata`. |  |  |
| `spec` _[TargetSpec](#targetspec)_ |  |  |  |

<<<<<<< HEAD
=======

#### TargetExport
>>>>>>> 7dc3a14e

#### TargetExport


TargetExport is a single target export.



_Appears in:_
- [InstallationExports](#installationexports)

<<<<<<< HEAD
TargetExport is a single target export.



_Appears in:_
- [InstallationExports](#installationexports)

=======
>>>>>>> 7dc3a14e
| Field | Description | Default | Validation |
| --- | --- | --- | --- |
| `name` _string_ | Name the internal name of the exported target. |  |  |
| `target` _string_ | Target is the name of the in-cluster target object. |  |  |


#### TargetImport



TargetImport is either a single target or a target list import.



_Appears in:_
- [InstallationImports](#installationimports)

| Field | Description | Default | Validation |
| --- | --- | --- | --- |
| `name` _string_ | Name the internal name of the imported target. |  |  |
| `target` _string_ | Target is the name of the in-cluster target object.<br />Exactly one of Target, Targets, and TargetListReference has to be specified. |  |  |
| `targets` _string array_ | Targets is a list of in-cluster target objects.<br />Exactly one of Target, Targets, and TargetListReference has to be specified. |  |  |
| `targetListRef` _string_ | TargetListReference can (only) be used to import a targetlist that has been imported by the parent installation.<br />Exactly one of Target, Targets, and TargetListReference has to be specified. |  |  |
| `targetMap` _object (keys:string, values:string)_ |  |  |  |
| `targetMapRef` _string_ |  |  |  |






#### TargetSpec



TargetSpec contains the definition of a target.



_Appears in:_
- [Target](#target)
- [TargetTemplate](#targettemplate)

| Field | Description | Default | Validation |
| --- | --- | --- | --- |
| `type` _[TargetType](#targettype)_ | Type is the type of the target that defines its data structure.<br />The actual schema may be defined by a target type crd in the future. |  |  |
| `config` _[AnyJSON](#anyjson)_ | Configuration contains the target type specific configuration.<br />Exactly one of the fields Configuration and SecretRef must be set |  | Schemaless: {} <br /> |
| `secretRef` _[LocalSecretReference](#localsecretreference)_ | Reference to a secret containing the target type specific configuration.<br />Exactly one of the fields Configuration and SecretRef must be set |  |  |


#### TargetSync



The TargetSync is created targets from secrets.



_Appears in:_
- [TargetSyncList](#targetsynclist)

| Field | Description | Default | Validation |
| --- | --- | --- | --- |
| `metadata` _[ObjectMeta](https://kubernetes.io/docs/reference/generated/kubernetes-api/v1.26/#objectmeta-v1-meta)_ | Refer to Kubernetes API documentation for fields of `metadata`. |  |  |
| `spec` _[TargetSyncSpec](#targetsyncspec)_ | Spec contains the specification |  |  |




#### TargetSyncSpec



TargetSyncSpec contains the specification for a TargetSync.



_Appears in:_
- [TargetSync](#targetsync)

| Field | Description | Default | Validation |
| --- | --- | --- | --- |
| `sourceNamespace` _string_ | SourceNamespace describes the namespace from where the secrets should be synced |  |  |
| `secretRef` _[LocalSecretReference](#localsecretreference)_ | SecretRef references the secret that contains the kubeconfig to the namespace of the secrets to be synced. |  |  |
| `createTargetToSource` _boolean_ | CreateTargetToSource specifies if set on true, that also a target is created, which references the secret in SecretRef |  |  |
| `targetToSourceName` _string_ | TargetToSourceName is the name of the target referencing the secret defined in SecretRef if CreateTargetToSource<br />is set on true. If TargetToSourceName is empty SourceNamespace is used instead. |  |  |
| `secretNameExpression` _string_ | SecretNameExpression defines the names of the secrets which should be synced via a regular expression according<br />to https://github.com/google/re2/wiki/Syntax with the extension that * is also a valid expression and matches<br />all names.<br />if not set no secrets are synced |  |  |
| `shootNameExpression` _string_ | ShootNameExpression defines the names of shoot clusters for which targets with short living access data<br />to the shoots are created via a regular expression according to https://github.com/google/re2/wiki/Syntax with<br />the extension that * is also a valid expression and matches all names.<br />if not set no targets for the shoots are created |  |  |
| `tokenRotation` _[TokenRotation](#tokenrotation)_ | TokenRotation defines the data to perform an automatic rotation of the token to access the source cluster with the<br />secrets to sync. The token expires after 90 days and will be rotated every 60 days. |  |  |






#### TargetType

_Underlying type:_ _string_

TargetType defines the type of the target.



_Appears in:_
- [TargetSpec](#targetspec)
- [TargetTemplate](#targettemplate)



#### TemplateExecutor



TemplateExecutor describes a templating mechanism and configuration.



_Appears in:_
- [Blueprint](#blueprint)

| Field | Description | Default | Validation |
| --- | --- | --- | --- |
| `name` _string_ | Name is the unique name of the template |  |  |
| `type` _[TemplateType](#templatetype)_ | Type describes the templating mechanism. |  |  |
| `file` _string_ | File is the path to the template in the blueprint's content. |  |  |
| `template` _[AnyJSON](#anyjson)_ | Template contains an optional inline template.<br />The template has to be of string for go template<br />and either a string or valid yaml/json for spiff. |  |  |


#### TemplateType

_Underlying type:_ _string_

TemplateType describes the template mechanism.



_Appears in:_
- [TemplateExecutor](#templateexecutor)



#### TokenRotation







_Appears in:_
- [TargetSyncSpec](#targetsyncspec)

| Field | Description | Default | Validation |
| --- | --- | --- | --- |
| `enabled` _boolean_ | Enabled defines if automatic token is executed |  |  |


#### TransitionTimes







_Appears in:_
- [DeployItemStatus](#deployitemstatus)
- [ExecutionStatus](#executionstatus)
- [InstallationStatus](#installationstatus)

| Field | Description | Default | Validation |
| --- | --- | --- | --- |
| `triggerTime` _[Time](https://kubernetes.io/docs/reference/generated/kubernetes-api/v1.26/#time-v1-meta)_ | TriggerTime is the time when the jobID is set. |  |  |
| `initTime` _[Time](https://kubernetes.io/docs/reference/generated/kubernetes-api/v1.26/#time-v1-meta)_ | InitTime is the time when the Init phase starts. |  |  |
| `waitTime` _[Time](https://kubernetes.io/docs/reference/generated/kubernetes-api/v1.26/#time-v1-meta)_ | WaitTime is the time when the work is done. |  |  |
| `finishedTime` _[Time](https://kubernetes.io/docs/reference/generated/kubernetes-api/v1.26/#time-v1-meta)_ | FinishedTime is the time when the finished phase is set. |  |  |
<<<<<<< HEAD
=======




#### Verification



Verification defines the necessary data to verify the signature of the refered component

>>>>>>> 7dc3a14e


_Appears in:_
- [InstallationSpec](#installationspec)

| Field | Description | Default | Validation |
| --- | --- | --- | --- |
| `signatureName` _string_ | SignatureName defines the name of the signature that is verified |  |  |


#### VerificationSignature



VerificationSignatures contains the trusted verification information



_Appears in:_
- [Context](#context)
- [ContextConfiguration](#contextconfiguration)

| Field | Description | Default | Validation |
| --- | --- | --- | --- |
| `publicKeySecretReference` _[SecretReference](#secretreference)_ | PublicKeySecretReference contains a secret reference to a public key in PEM format that is used to verify the component signature |  |  |
| `caCertificateSecretReference` _[SecretReference](#secretreference)_ | CaCertificateSecretReference contains a secret reference to one or more certificates in PEM format that are used to verify the compnent signature |  |  |




#### VersionedObjectReference



VersionedObjectReference is a reference to a object with its last observed resource generation.
This struct is used by status fields.



_Appears in:_
- [VersionedNamedObjectReference](#versionednamedobjectreference)

| Field | Description | Default | Validation |
| --- | --- | --- | --- |
| `name` _string_ | Name is the name of the kubernetes object. |  |  |
| `namespace` _string_ | Namespace is the namespace of kubernetes object. |  |  |
| `observedGeneration` _integer_ | ObservedGeneration defines the last observed generation of the referenced resource. |  |  |



<|MERGE_RESOLUTION|>--- conflicted
+++ resolved
@@ -114,29 +114,11 @@
 | `inline` _[ComponentDescriptor](#componentdescriptor)_ | InlineDescriptorReference defines an inline component descriptor |  | Schemaless: {} <br />Type: object <br /> |
 
 
-<<<<<<< HEAD
-=======
 
 
 #### ComponentDescriptorReference
->>>>>>> 7dc3a14e
-
-
-#### ComponentDescriptorReference
-
-ComponentDescriptorReference is the reference to a component descriptor.
-given an optional context.
-
-
-
-_Appears in:_
-- [ComponentDescriptorDefinition](#componentdescriptordefinition)
-
-| Field | Description | Default | Validation |
-| --- | --- | --- | --- |
-| `repositoryContext` _[UnstructuredTypedObject](#unstructuredtypedobject)_ | RepositoryContext defines the context of the component repository to resolve blueprints. |  | Schemaless: {} <br />Type: object <br /> |
-| `componentName` _string_ | ComponentName defines the unique of the component containing the resource. |  |  |
-| `version` _string_ | Version defines the version of the component. |  |  |
+
+
 
 ComponentDescriptorReference is the reference to a component descriptor.
 given an optional context.
@@ -282,17 +264,10 @@
 | `metadata` _[ObjectMeta](https://kubernetes.io/docs/reference/generated/kubernetes-api/v1.26/#objectmeta-v1-meta)_ | Refer to Kubernetes API documentation for fields of `metadata`. |  |  |
 | `repositoryContext` _[UnstructuredTypedObject](#unstructuredtypedobject)_ | RepositoryContext defines the context of the component repository to resolve blueprints. |  | Schemaless: {} <br /> |
 | `useOCM` _boolean_ | UseOCM defines whether OCM is used to process installations that reference this context. |  |  |
-<<<<<<< HEAD
-| `ocmConfig` _[LocalObjectReference](https://kubernetes.io/docs/reference/generated/kubernetes-api/v1.26/#localobjectreference-v1-core)_ | OCMConfig references a k8s config map object that contains the ocm configuration data in the format of an<br />ocm configfile.<br />For more info see: https://github.com/open-component-model/ocm/blob/main/docs/reference/ocm_configfile.md |  |  |
-| `registryPullSecrets` _[LocalObjectReference](https://kubernetes.io/docs/reference/generated/kubernetes-api/v1.26/#localobjectreference-v1-core) array_ | RegistryPullSecrets defines a list of registry credentials that are used to<br />pull blueprints, component descriptors and jsonschemas from the respective registry.<br />For more info see: https://kubernetes.io/docs/tasks/configure-pod-container/pull-image-private-registry/<br />Note that the type information is used to determine the secret key and the type of the secret. |  |  |
-| `configurations` _object (keys:string, values:[AnyJSON](#anyjson))_ | Configurations contains arbitrary configuration information for dedicated purposes given by a string key.<br />The key should use a dns-like syntax to express the purpose and avoid conflicts. |  | Schemaless: {} <br />Type: object <br /> |
-| `componentVersionOverwrites` _string_ | ComponentVersionOverwritesReference is a reference to a ComponentVersionOverwrites object<br />The overwrites object has to be in the same namespace as the context.<br />If the string is empty, no overwrites will be used. |  |  |
-=======
 | `registryPullSecrets` _[LocalObjectReference](https://kubernetes.io/docs/reference/generated/kubernetes-api/v1.26/#localobjectreference-v1-core) array_ | RegistryPullSecrets defines a list of registry credentials that are used to<br />pull blueprints, component descriptors and jsonschemas from the respective registry.<br />For more info see: https://kubernetes.io/docs/tasks/configure-pod-container/pull-image-private-registry/<br />Note that the type information is used to determine the secret key and the type of the secret. |  |  |
 | `configurations` _object (keys:string, values:[AnyJSON](#anyjson))_ | Configurations contains arbitrary configuration information for dedicated purposes given by a string key.<br />The key should use a dns-like syntax to express the purpose and avoid conflicts. |  | Schemaless: {} <br />Type: object <br /> |
 | `componentVersionOverwrites` _string_ | ComponentVersionOverwritesReference is a reference to a ComponentVersionOverwrites object<br />The overwrites object has to be in the same namespace as the context.<br />If the string is empty, no overwrites will be used. |  |  |
 | `verificationSignatures` _object (keys:string, values:[VerificationSignature](#verificationsignature))_ | VerificationSignatures maps a signature name to the trusted verification information |  |  |
->>>>>>> 7dc3a14e
 
 
 #### ContextConfiguration
@@ -310,17 +285,10 @@
 | --- | --- | --- | --- |
 | `repositoryContext` _[UnstructuredTypedObject](#unstructuredtypedobject)_ | RepositoryContext defines the context of the component repository to resolve blueprints. |  | Schemaless: {} <br /> |
 | `useOCM` _boolean_ | UseOCM defines whether OCM is used to process installations that reference this context. |  |  |
-<<<<<<< HEAD
-| `ocmConfig` _[LocalObjectReference](https://kubernetes.io/docs/reference/generated/kubernetes-api/v1.26/#localobjectreference-v1-core)_ | OCMConfig references a k8s config map object that contains the ocm configuration data in the format of an<br />ocm configfile.<br />For more info see: https://github.com/open-component-model/ocm/blob/main/docs/reference/ocm_configfile.md |  |  |
-| `registryPullSecrets` _[LocalObjectReference](https://kubernetes.io/docs/reference/generated/kubernetes-api/v1.26/#localobjectreference-v1-core) array_ | RegistryPullSecrets defines a list of registry credentials that are used to<br />pull blueprints, component descriptors and jsonschemas from the respective registry.<br />For more info see: https://kubernetes.io/docs/tasks/configure-pod-container/pull-image-private-registry/<br />Note that the type information is used to determine the secret key and the type of the secret. |  |  |
-| `configurations` _object (keys:string, values:[AnyJSON](#anyjson))_ | Configurations contains arbitrary configuration information for dedicated purposes given by a string key.<br />The key should use a dns-like syntax to express the purpose and avoid conflicts. |  | Schemaless: {} <br />Type: object <br /> |
-| `componentVersionOverwrites` _string_ | ComponentVersionOverwritesReference is a reference to a ComponentVersionOverwrites object<br />The overwrites object has to be in the same namespace as the context.<br />If the string is empty, no overwrites will be used. |  |  |
-=======
 | `registryPullSecrets` _[LocalObjectReference](https://kubernetes.io/docs/reference/generated/kubernetes-api/v1.26/#localobjectreference-v1-core) array_ | RegistryPullSecrets defines a list of registry credentials that are used to<br />pull blueprints, component descriptors and jsonschemas from the respective registry.<br />For more info see: https://kubernetes.io/docs/tasks/configure-pod-container/pull-image-private-registry/<br />Note that the type information is used to determine the secret key and the type of the secret. |  |  |
 | `configurations` _object (keys:string, values:[AnyJSON](#anyjson))_ | Configurations contains arbitrary configuration information for dedicated purposes given by a string key.<br />The key should use a dns-like syntax to express the purpose and avoid conflicts. |  | Schemaless: {} <br />Type: object <br /> |
 | `componentVersionOverwrites` _string_ | ComponentVersionOverwritesReference is a reference to a ComponentVersionOverwrites object<br />The overwrites object has to be in the same namespace as the context.<br />If the string is empty, no overwrites will be used. |  |  |
 | `verificationSignatures` _object (keys:string, values:[VerificationSignature](#verificationsignature))_ | VerificationSignatures maps a signature name to the trusted verification information |  |  |
->>>>>>> 7dc3a14e
 
 
 
@@ -378,8 +346,6 @@
 | `criticalProblem` _[CriticalProblem](#criticalproblem) array_ |  |  |  |
 
 
-<<<<<<< HEAD
-=======
 
 
 #### DataExport
@@ -400,38 +366,13 @@
 
 
 #### DataImport
->>>>>>> 7dc3a14e
-
-
-#### DataExport
+
+
 
 DataImport is a data object import.
 
 
-DataExport is a data object export.
-
-
-
-_Appears in:_
-- [InstallationExports](#installationexports)
-
-<<<<<<< HEAD
-| Field | Description | Default | Validation |
-| --- | --- | --- | --- |
-| `name` _string_ | Name the internal name of the imported/exported data. |  |  |
-| `dataRef` _string_ | DataRef is the name of the in-cluster data object. |  |  |
-
-
-#### DataImport
-
-
-
-DataImport is a data object import.
-
-
-
-=======
->>>>>>> 7dc3a14e
+
 _Appears in:_
 - [InstallationImports](#installationimports)
 
@@ -652,23 +593,8 @@
 
 
 #### DiNamePair
-<<<<<<< HEAD
-=======
-
->>>>>>> 7dc3a14e
-
-
-DiNamePair contains the spec name and the real name of a deploy item
-
-
-
-_Appears in:_
-- [DeployItemCache](#deployitemcache)
-
-| Field | Description | Default | Validation |
-| --- | --- | --- | --- |
-| `specName` _string_ |  |  |  |
-| `objectName` _string_ |  |  |  |
+
+
 
 DiNamePair contains the spec name and the real name of a deploy item
 
@@ -721,22 +647,7 @@
 | `reason` _string_ | The reason for the condition's last transition. |  |  |
 | `message` _string_ | A human readable message indicating details about the transition. |  |  |
 | `codes` _[ErrorCode](#errorcode) array_ | Well-defined error codes in case the condition reports a problem. |  |  |
-<<<<<<< HEAD
-
-=======
->>>>>>> 7dc3a14e
-
-#### ErrorCode
-
-_Underlying type:_ _string_
-
-ErrorCode is a string alias.
-
-
-
-_Appears in:_
-- [Condition](#condition)
-- [Error](#error)
+
 
 #### ErrorCode
 
@@ -870,10 +781,7 @@
 | --- | --- | --- | --- |
 | `numberOfReconciles` _integer_ | NumberOfReconciles specifies the maximal number of automatically repeated reconciliations. If not set, no upper limit exists. |  | Format: int32 <br /> |
 | `interval` _[Duration](#duration)_ | Interval specifies the interval between two subsequent repeated reconciliations. If not set, a default of 5 minutes is used. |  | Type: string <br /> |
-<<<<<<< HEAD
-=======
 | `cronSpec` _string_ | CronSpec describes the reconcile intervals according to the cron syntax "https://pkg.go.dev/github.com/robfig/cron#hdr-CRON_Expression_Format".<br />If not empty, this specification is used instead of Interval. |  |  |
->>>>>>> 7dc3a14e
 
 
 #### FieldValueDefinition
@@ -1053,10 +961,7 @@
 | Field | Description | Default | Validation |
 | --- | --- | --- | --- |
 | `context` _string_ | Context defines the current context of the installation. |  |  |
-<<<<<<< HEAD
-=======
 | `verification` _[Verification](#verification)_ | Verification defines the necessary data to verify the signature of the refered component |  |  |
->>>>>>> 7dc3a14e
 | `componentDescriptor` _[ComponentDescriptorDefinition](#componentdescriptordefinition)_ | ComponentDescriptor is a reference to the installation's component descriptor |  |  |
 | `blueprint` _[BlueprintDefinition](#blueprintdefinition)_ | Blueprint is the resolved reference to the definition. |  |  |
 | `imports` _[InstallationImports](#installationimports)_ | Imports define the imported data objects and targets. |  |  |
@@ -1224,7 +1129,6 @@
 | `skipUninstallIfClusterRemoved` _boolean_ | SkipUninstallIfClusterRemoved specifies that uninstall is skipped if the target cluster is already deleted.<br />Works only in the context of an existing target sync object which is used to check the Garden project with<br />the shoot cluster resources |  |  |
 
 
-<<<<<<< HEAD
 
 
 #### Optimization
@@ -1232,28 +1136,13 @@
 
 
 Optimization contains settings to improve execution preformance
-=======
-
->>>>>>> 7dc3a14e
-
-#### Optimization
+
 
 
 _Appears in:_
 - [InstallationSpec](#installationspec)
 - [InstallationTemplate](#installationtemplate)
 
-<<<<<<< HEAD
-=======
-Optimization contains settings to improve execution preformance
-
-
-
-_Appears in:_
-- [InstallationSpec](#installationspec)
-- [InstallationTemplate](#installationtemplate)
-
->>>>>>> 7dc3a14e
 | Field | Description | Default | Validation |
 | --- | --- | --- | --- |
 | `hasNoSiblingImports` _boolean_ | set this on true if the installation does not import data from its siblings or has no siblings at all |  |  |
@@ -1331,10 +1220,7 @@
 | --- | --- | --- | --- |
 | `selector` _object (keys:string, values:string)_ | Selector is a map of labels to select specific secrets. |  |  |
 | `key` _string_ | The key of the secret to select from.  Must be a valid secret key. |  |  |
-<<<<<<< HEAD
-=======
-
->>>>>>> 7dc3a14e
+
 
 #### SecretReference
 
@@ -1393,15 +1279,12 @@
 
 
 #### SubNamePair
-<<<<<<< HEAD
 
 
 
 DiNamePair contains the spec name and the real name of a deploy item
 
 
-=======
->>>>>>> 7dc3a14e
 
 _Appears in:_
 - [SubInstCache](#subinstcache)
@@ -1411,18 +1294,6 @@
 | `specName` _string_ |  |  |  |
 | `objectName` _string_ |  |  |  |
 
-DiNamePair contains the spec name and the real name of a deploy item
-
-
-
-_Appears in:_
-- [SubInstCache](#subinstcache)
-
-| Field | Description | Default | Validation |
-| --- | --- | --- | --- |
-| `specName` _string_ |  |  |  |
-| `objectName` _string_ |  |  |  |
-
 
 #### SubinstallationTemplate
 
@@ -1457,22 +1328,8 @@
 
 
 #### SucceededReconcile
-<<<<<<< HEAD
-
-=======
->>>>>>> 7dc3a14e
-
-
-SucceededReconcile allows to configure automatically repeated reconciliations for succeeded installations
-
-
-
-_Appears in:_
-- [AutomaticReconcile](#automaticreconcile)
-
-| Field | Description | Default | Validation |
-| --- | --- | --- | --- |
-| `interval` _[Duration](#duration)_ | Interval specifies the interval between two subsequent repeated reconciliations. If not set, a default of<br />24 hours is used. |  | Type: string <br /> |
+
+
 
 SucceededReconcile allows to configure automatically repeated reconciliations for succeeded installations
 
@@ -1546,13 +1403,9 @@
 | `metadata` _[ObjectMeta](https://kubernetes.io/docs/reference/generated/kubernetes-api/v1.26/#objectmeta-v1-meta)_ | Refer to Kubernetes API documentation for fields of `metadata`. |  |  |
 | `spec` _[TargetSpec](#targetspec)_ |  |  |  |
 
-<<<<<<< HEAD
-=======
 
 #### TargetExport
->>>>>>> 7dc3a14e
-
-#### TargetExport
+
 
 
 TargetExport is a single target export.
@@ -1562,16 +1415,6 @@
 _Appears in:_
 - [InstallationExports](#installationexports)
 
-<<<<<<< HEAD
-TargetExport is a single target export.
-
-
-
-_Appears in:_
-- [InstallationExports](#installationexports)
-
-=======
->>>>>>> 7dc3a14e
 | Field | Description | Default | Validation |
 | --- | --- | --- | --- |
 | `name` _string_ | Name the internal name of the exported target. |  |  |
@@ -1748,8 +1591,6 @@
 | `initTime` _[Time](https://kubernetes.io/docs/reference/generated/kubernetes-api/v1.26/#time-v1-meta)_ | InitTime is the time when the Init phase starts. |  |  |
 | `waitTime` _[Time](https://kubernetes.io/docs/reference/generated/kubernetes-api/v1.26/#time-v1-meta)_ | WaitTime is the time when the work is done. |  |  |
 | `finishedTime` _[Time](https://kubernetes.io/docs/reference/generated/kubernetes-api/v1.26/#time-v1-meta)_ | FinishedTime is the time when the finished phase is set. |  |  |
-<<<<<<< HEAD
-=======
 
 
 
@@ -1760,7 +1601,6 @@
 
 Verification defines the necessary data to verify the signature of the refered component
 
->>>>>>> 7dc3a14e
 
 
 _Appears in:_
